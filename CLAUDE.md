--- conflicted
+++ resolved
@@ -29,15 +29,6 @@
 make test             # Run all tests
 make test-tools       # Run tool-specific tests
 make test-examples    # Run example tests
-
-<<<<<<< HEAD
-# MCP Development
-make mcp-inspector    # Run MCP server inspector for debugging
-=======
-# Documentation
-make docs-serve       # Build and serve docs locally (http://localhost:8000)
-make docs-build       # Build docs for deployment
->>>>>>> bcb12b4e
 ```
 
 ## Code Architecture
