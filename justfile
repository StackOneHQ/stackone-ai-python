--- conflicted
+++ resolved
@@ -26,7 +26,6 @@
 mypy:
 	uv run mypy stackone_ai
 
-<<<<<<< HEAD
 # Run typos spell checker
 typos:
 	typos --config typos.toml .
@@ -34,7 +33,7 @@
 # Fix typos
 typos-fix:
 	typos --config typos.toml --write-changes .
-=======
+
 # Update version in __init__.py
 update-version:
 	uv run scripts/update_version.py
@@ -45,5 +44,4 @@
 
 # Publish package to PyPI
 publish:
-	uv publish
->>>>>>> 38a9dd6c
+	uv publish