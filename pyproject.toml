--- conflicted
+++ resolved
@@ -93,38 +93,7 @@
     "B",  # flake8-bugbear
     "C4", # flake8-comprehensions
     "UP", # pyupgrade
-<<<<<<< HEAD
 ]
-=======
-]
-
-[tool.mypy]
-python_version = "3.10"
-disallow_untyped_defs = true
-disallow_incomplete_defs = true
-check_untyped_defs = true
-disallow_untyped_decorators = true
-no_implicit_optional = true
-warn_redundant_casts = true
-warn_unused_ignores = true
-warn_return_any = true
-warn_unreachable = true
-exclude = [
-    "^.venv/",
-]
-
-[[tool.mypy.overrides]]
-module = "bm25s"
-ignore_missing_imports = true
-
-[[tool.mypy.overrides]]
-module = "langgraph.*"
-ignore_missing_imports = true
-
-[[tool.mypy.overrides]]
-module = "mcp.*"
-ignore_missing_imports = true
-ignore_errors = true
 
 [tool.coverage.run]
 source = ["stackone_ai"]
@@ -147,5 +116,4 @@
 output = "coverage/coverage.json"
 
 [tool.coverage.html]
-directory = "coverage/html"
->>>>>>> 0ef05cf8
+directory = "coverage/html"