name: CI

on:
  push:
  pull_request:
    branches:
      - main

concurrency:
  group: ${{ github.workflow }}-${{ github.ref }}
  cancel-in-progress: true

permissions:
  contents: read
  pages: write
  id-token: write

jobs:
  gitleaks:
    runs-on: ubuntu-latest
    steps:
      - name: Checkout repository
        uses: actions/checkout@8e8c483db84b4bee98b60c0593521ed34d9990e8 # v6.0.1
        with:
          fetch-depth: 0

      - name: Setup Nix
        uses: ./.github/actions/setup-nix

      - name: Run Gitleaks
        run: nix develop --command just gitleaks

  ci:
    runs-on: ubuntu-latest
    strategy:
      matrix:
<<<<<<< HEAD
        python-version: ["python311", "python313"]
    env:
      STACKONE_API_KEY: ${{ secrets.STACKONE_API_KEY }}
      OPENAI_API_KEY: ${{ secrets.OPENAI_API_KEY }}
=======
        python-version: ["3.11", "3.13"]
        include:
          - python-version: "3.11"
            sync-extras: "--all-extras"
          - python-version: "3.13"
            sync-extras: "--all-extras"
>>>>>>> daa1a7e8
    steps:
      - name: Checkout repository
        uses: actions/checkout@8e8c483db84b4bee98b60c0593521ed34d9990e8 # v6.0.1
        with:
          submodules: true

      - name: Setup Nix
        uses: ./.github/actions/setup-nix
        with:
          python-version: ${{ matrix.python-version }}

      - name: Run Lint
        run: nix develop .#${{ matrix.python-version }} --command just lint

      - name: Run Ty
        run: nix develop .#${{ matrix.python-version }} --command just ty

      - name: Run Tests
        run: nix develop .#${{ matrix.python-version }} --command just test

  coverage:
    runs-on: ubuntu-latest
    if: github.ref == 'refs/heads/main'
    steps:
      - name: Checkout repository
        uses: actions/checkout@8e8c483db84b4bee98b60c0593521ed34d9990e8 # v6.0.1
        with:
          submodules: true

      - name: Setup Nix
        uses: ./.github/actions/setup-nix

      - name: Run Tests with Coverage
        run: nix develop --command just coverage

      - name: Create Coverage Badge
        uses: jaywcjlove/coverage-badges-cli@4e8975aa2628e3329126e7eee36724d07ed86fda # v2.2.0
        with:
          source: coverage/coverage.json
          output: coverage/badges.svg
          jsonPath: totals.percent_covered

      - name: Upload coverage artifact
        uses: actions/upload-pages-artifact@7b1f4a764d45c48632c6b24a0339c27f5614fb0b # v3.0.2
        with:
          path: coverage/

  deploy-coverage:
    needs: coverage
    runs-on: ubuntu-latest
    if: github.ref == 'refs/heads/main'
    environment:
      name: github-pages
      url: ${{ steps.deployment.outputs.page_url }}
    steps:
      - name: Deploy to GitHub Pages
        id: deployment
        uses: actions/deploy-pages@d6db90164ac5ed86f2b6aed7e0febac5b3c0c03e # v4.0.5<|MERGE_RESOLUTION|>--- conflicted
+++ resolved
@@ -34,19 +34,7 @@
     runs-on: ubuntu-latest
     strategy:
       matrix:
-<<<<<<< HEAD
         python-version: ["python311", "python313"]
-    env:
-      STACKONE_API_KEY: ${{ secrets.STACKONE_API_KEY }}
-      OPENAI_API_KEY: ${{ secrets.OPENAI_API_KEY }}
-=======
-        python-version: ["3.11", "3.13"]
-        include:
-          - python-version: "3.11"
-            sync-extras: "--all-extras"
-          - python-version: "3.13"
-            sync-extras: "--all-extras"
->>>>>>> daa1a7e8
     steps:
       - name: Checkout repository
         uses: actions/checkout@8e8c483db84b4bee98b60c0593521ed34d9990e8 # v6.0.1
